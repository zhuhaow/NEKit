# Change Log
All notable changes to this project will be documented in this file.
I will do my best to guarantee that this project adheres to [Semantic Versioning](http://semver.org/) after 1.0.0, but please do read change log before updating.

## Unreleased

### Changed
<<<<<<< HEAD
- Courageous adventurers are never satisfied with the status quo. They are not only always prepared, but also desired to explore something new, something never happened before. Some of the bravest tried to let the Internet know thay were here, ready to chanllenge the law and order and put an end to the old, antiquated and decayed speficications. Well, they have been acknowledged. 
- A very tolerant parser will be used if the URL is illegal.
=======
- **`ota: true` is obsolete, use the configuration of ShadowsocksR (`obfs: verify_sha1`) instead.**

### Added
- Add support for `simple_http` and `tls1.2_ticket_auth` obfuscation for SSR.
>>>>>>> 1e3e8212

## 0.10.5

### Fixed
- Fix that `RejectAdapter` uses a wrong delay interval.

## 0.10.4

### Fixed
- Fix an error when parsing literal IP address.

## 0.10.3

### Fixed
- Fix that when the request is an IP address it will not be processed correctly.

### Changed
- Now `internalStatus` is changed to read and write status.

## 0.10.2

### Changed
- Set DNS timeout to 1 second.

## 0.10.1

### Fixed
- SOCKS5 proxy will work correctly when dealing with socket sending data first.

## 0.10.0

### Changed
- Now there is only one dispatch queue and it is guaranteed everything will be executed on that queue.

## 0.9.1

### Fixed
- Fix crash when OTA data block is too large.

## 0.9.0
### Changed
- `state` in `SocketProtocol` is changed to `status`.
- All interfaces relating to adapter, proxy and tunnel are refined according to the new Swift 3 convention.
- All data tags are removed, now information is saved in `internalStatus`.
- `SpeedAdapter` now signals observer with partial information.

## 0.8.1
### Changed
- Fix versions of dependecies.

## 0.8.0
### Changed
- Updated to Swift 3.
- `type` in `SocketProtocol` is changed to `typeName`.

### Fixed
- Now http header with empty value will be handled.
- Correctly generate key for shadowsocks.
- Correctly encrypt with chacha20 and salsa20.

### Added
- Now all tunnel can be run in the same serial dispatch queue, this means there is no need to limit the number of active tunnels anymore on iOS. Check out `Opt`.

## 0.7.3
### Changed
- `DirectAdapterSocket` and `SpeedAdapter` will disconnect when the request host is IPv6 address.
- GeoIP now also supports IPv6 address.
- It's possible to match to a domain exactly now in `DomainRuleList`.

### Fixed
- `NWTCPSocket` will not crash if `disconnect` is called before `connectTo`.
- Hashing of `IPv4Address` might overflow on 32bit machines.
- Error when parsing HTTP header with ":" in the value.

## 0.7.2
### Fixed
- HTTP server now gets host information from request url instead of Host field in header.

## [0.7.1]
### Fixed
- Correctly handle empty line in list files.
 
## [0.7.0]
### Added
- `DomainRuleList` can match domain based on prefix, suffix and keyword.

### Fixed
- Parse error when HTTP header contains non-ascii characters.

## [0.6.2]
### Added
- You can limit the number of active sockets in `GCDProxyServer` by setting `Opt.ProxyActiveSocketLimit`. But **DO USE WITH CAUTION**.

## [0.6.1]
### Fixed
- Fixed a bug when the http request has no header fields the parsing of the header fails.

## [0.6.0]
### Changed
- Updated to Swift 2.3.

## [0.5.4]
## Fixed
- Fixed a very edge case where `inet_ntoa` does not support multi-thread.

## [0.5.3]
## Fixed
- SOCKS5 proxy now can correctly process IPv6 requests. Thx yarshure.

## [0.5.2]
## Fixed
- SOCKS5 proxy correctly handles connections with IP address.

## [0.5.1]
## Added
- Now one can initailize a `Port` by an integer directly.

### Changed
- The interface of `Port` is refined.
- Now SOCKS5 proxy response with `BND.ADDR = 0x00, 0x00, 0x00, 0x00` and `BND.PORT = 0`.

### Fixed
- SOCKS5 proxy now handles client which supports more than one method.

## [0.5.0]
### Added
- Added test.
- Support for SOCKS5 adapter.

### Fixed
- Fixed a bug when `IPRange` handling IP range with `/32`.

## [0.4.2]
### Fixed
- GeoIP now returns `nil` if input is not a valid IP address, so it is distinguishable from a failed search. 

## [0.4.1]
### Fixed
- `ShadowsocksAdapter` works correctly with IP-based request now.
- `HTTPHeader` parses header incorrectly when the header is non-CONNECT with a non default(80) port.

### Changed
- Now all encryption methods are represented in uppercase.

## [0.4.0]
### Changed
- Many things are now exposed as `public`.
- Some meta-parameters can be set in `Opt`.

### Added
- Support to reject request.

## [0.3.1]
### Fixed
- A potential memory leakage if DNS response is lost in transmission.

## [0.3.0]
### Changed
- Proxy server can listen on port without specific IP address.
- IPv4Address will return `nil` when initialize with an invalid IP address string.
- `ListRule` is renamed to `DomainListRule`.

### Fixed
- DNS server will only process A queries and return others intact.

### Added
- Support for IP range list matching rule.

## [0.2.5]
### Changed
- Many things in `HTTPHeader` and `ConnectRequest` become `public`.
- Refined `description` of many classes.

### Added
- The `RuleManager` now triggers events.


## [0.2.4]
### Changed
- The `ProxyServer.mainProxy` is removed and instead you should set the `proxyServer` in the implementation of `IPStackProtocol` (`TCPStack` as of now) which requires a proxy server to function.
- Many things are now `public` instead of `internal`.

### Added
- The proxy server, adapter socket, proxy socket and tunnel now trigger events.
- A build-in debug observer to help with debugging.

### Fixed
- Chacha20 and Salsa20 encryption are fixed.<|MERGE_RESOLUTION|>--- conflicted
+++ resolved
@@ -5,15 +5,12 @@
 ## Unreleased
 
 ### Changed
-<<<<<<< HEAD
 - Courageous adventurers are never satisfied with the status quo. They are not only always prepared, but also desired to explore something new, something never happened before. Some of the bravest tried to let the Internet know thay were here, ready to chanllenge the law and order and put an end to the old, antiquated and decayed speficications. Well, they have been acknowledged. 
 - A very tolerant parser will be used if the URL is illegal.
-=======
 - **`ota: true` is obsolete, use the configuration of ShadowsocksR (`obfs: verify_sha1`) instead.**
 
 ### Added
 - Add support for `simple_http` and `tls1.2_ticket_auth` obfuscation for SSR.
->>>>>>> 1e3e8212
 
 ## 0.10.5
 
